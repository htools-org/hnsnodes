--- conflicted
+++ resolved
@@ -153,7 +153,6 @@
 from io import SEEK_CUR
 from sha3 import sha3_256
 
-<<<<<<< HEAD
 # MAGIC_NUMBER = "\xF9\xBE\xB4\xD9" # bitcoin
 
 MAGIC_NUMBER = "\xD3\xF2\x6E\x5B"  # mainnet
@@ -167,16 +166,6 @@
 TO_SERVICES = 1  # NODE_NETWORK
 USER_AGENT = "/bitnodes.io:0.2/"
 HEIGHT = 80085
-=======
-MAGIC_NUMBER = "\xF9\xBE\xB4\xD9"
-PORT = 8333
-MIN_PROTOCOL_VERSION = 70001
-PROTOCOL_VERSION = 70016
-FROM_SERVICES = 0
-TO_SERVICES = 1  # NODE_NETWORK
-USER_AGENT = "/bitnodes.io:0.2/"
-HEIGHT = 738000
->>>>>>> 5f1426e4
 RELAY = 0  # set to 1 to receive all txs
 
 SOCKET_BUFSIZE = 8192
@@ -1090,12 +1079,10 @@
                 self.pong(msg['nonce'])  # respond to ping immediately
             elif msg.get('command') == "version":
                 # respond to version immediately
-<<<<<<< HEAD
+                # TODO: replace verack() with version_reply()
                 # self.sendaddrv2()
                 self.verack()
-=======
                 self.version_reply(msg)
->>>>>>> 5f1426e4
             msgs.append(msg)
         if len(msgs) > 0 and commands:
             msgs[:] = [m for m in msgs if m.get('command') in commands]
